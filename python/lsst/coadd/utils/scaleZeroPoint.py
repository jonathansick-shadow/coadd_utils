--- conflicted
+++ resolved
@@ -73,11 +73,7 @@
         fluxMag0 = 10**(0.4 * self.config.zeroPoint)
         self._calib = afwImage.Calib()
         self._calib.setFluxMag0(fluxMag0)
-<<<<<<< HEAD
-        
-=======
-    
->>>>>>> 61cfd45c
+
     def run(self, exposure, exposureId):
         """Scale the specified exposure to the desired photometric zeropoint
         
@@ -113,22 +109,6 @@
         """
         return self._calib
 
-<<<<<<< HEAD
-    def scaleFromFluxMag0(self, fluxMag0):
-        """Compute the scale for the specified fluxMag0
-        
-        This is a wrapper around scaleFromCalib, which see for more information
-
-        @param[in] fluxMag0
-        @return a pipeBase.Struct containing:
-        - scale, as described in scaleFromCalib.
-        """
-        calib = afwImage.Calib()
-        calib.setFluxMag0(fluxMag0)
-        return self.scaleFromCalib(calib)
-
-=======
->>>>>>> 61cfd45c
     def scaleFromCalib(self, calib):
         """Compute the scale for the specified Calib
         
